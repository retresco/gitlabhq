a {
  outline: none;
  color: $link_color;
  &:hover { 
    text-decoration:none; 
    color: $blue_link;
  }

  &.btn { 
    color: $style_color;
  }
}

.btn { 
  background-image: -webkit-gradient(linear, 0 0, 0 100%, from(#f1f1f1), color-stop(25%, #f1f1f1), to(#e6e6e6));
  background-image: -webkit-linear-gradient(#f1f1f1, #f1f1f1 25%, #e6e6e6);
  background-image: -moz-linear-gradient(top, #f1f1f1, #f1f1f1 25%, #e6e6e6);
  background-image: -ms-linear-gradient(#f1f1f1, #f1f1f1 25%, #e6e6e6);
  background-image: -o-linear-gradient(#f1f1f1, #f1f1f1 25%, #e6e6e6);
  background-image: linear-gradient(#f1f1f1, #f1f1f1 25%, #e6e6e6);

  &:hover { 
  }
}

a:focus { 
  outline: none; 
}

.vlink { 
  color: $link_color !important;
}

.pills a:hover { 
  background-color:#ccc;
}

.pills .active a {
  background-color: #aaa;
}

.label { 
  background-color: #474D57;

  &.pushed { 
    background-color: $link_color;
  }
}

.pretty_label { 
  @include round-borders-all(4px);
  padding:2px 4px;
  background-image: -webkit-gradient(linear, 0 0, 0 26, color-stop(0.076, #fefefe), to(#F6F7F8));
  background-image: -webkit-linear-gradient(#fefefe 7.6%, #F6F7F8);
  background-image: -moz-linear-gradient(#fefefe 7.6%, #F6F7F8);
  background-image: -o-linear-gradient(#fefefe 7.6%, #F6F7F8);
  color: #777;
  border: 1px solid #DEDFE1;

  &.branch { 
    border:none;
    font-size:13px;
    background: #474D57;
    color:#fff;
    font-family: monospace;
  }
}

.tabs > li > a, .pills > li > a {
  color:$style_color;
}

.diff_file_header a,
.file_stats a {
  color:$style_color;
}

/** COLORS **/
.cgray { color:gray; }
.cred { color:#D12F19; }
.cgreen { color:#44aa22; }
.cblack { color:#111; }
.cwhite { color:#fff !important }

/** COMMON STYLES **/
.left {
  float:left;
}
.right {
  float:right !important;
}
.width-50p{
  width:50%;
}
.width-49p{
  width:49%;
}
.width-30p{
  width:30%;
}
.width-65p{
  width:65%;
}
.width-100p{
  width:100%;
}
.append-bottom-10 {
  margin-bottom:10px;
}
.append-bottom-20 {
  margin-bottom:20px;
}
.prepend-top-10 {
  margin-top:10px;
}

.padded { 
  padding:20px;
}
.no-borders { 
  border:none;
}
table.no-borders { 
  border:none;
  tr, td { border:none }
}
.no-padding { 
  padding:0 !important;
}
.underlined { 
  border-bottom: 1px solid $border_color;
}

/** LAYOUT **/

.container { 
  width:$min_app_width;
  padding-top:0;
  z-index:5;
}

.container .content { 
  margin:0 $app_padding;
}

.container  .sidebar { 
  width: 200px;
  height:100%;
  min-height:450px;
  float:right;
}

/**
 * Common header style
 * 
 */
header { 
  /* Account box */
  .account-box {
    position: absolute;
    right: 0;
    top: 13px;
    z-index: 10000;
    width: 128px;
    font-size: 11px;
    float: right;
    display: block;
    cursor: pointer;
    img {
      border-radius: 4px;
      right: 20px;
      position: absolute;
      width: 33px;
      height: 33px;
      display: block;
      top: 0;
      &:after {
        content: " ";
        display: block;
        position: absolute;
        top: 0;
        right: 0;
        left: 0;
        bottom: 0;
        float: right;
        border-radius: 5px;
        border: 1px solid rgba(255, 255, 255, 0.1);
        border-bottom: 0;
        background: -webkit-gradient(linear, 0% 0%, 0% 100%, from(rgba(255, 255, 255, 0.15)), to(rgba(0, 0, 0, 0.25))), -webkit-gradient(linear, left top, right bottom, color-stop(0, rgba(255, 255, 255, 0)), color-stop(0.5, rgba(255, 255, 255, 0.1)), color-stop(0.501, rgba(255, 255, 255, 0)), color-stop(1, rgba(255, 255, 255, 0)));
        background: -moz-linear-gradient(top, rgba(255, 255, 255, 0.15), rgba(0, 0, 0, 0.25)), -moz-linear-gradient(left top, rgba(255, 255, 255, 0), rgba(255, 255, 255, 0.1) 50%, rgba(255, 255, 255, 0) 50%, rgba(255, 255, 255, 0));
        background: linear-gradient(top, rgba(255, 255, 255, 0.15), rgba(0, 0, 0, 0.25)), linear-gradient(left top, rgba(255, 255, 255, 0), rgba(255, 255, 255, 0.1) 50%, rgba(255, 255, 255, 0) 50%, rgba(255, 255, 255, 0));
        -webkit-background-origin: border-box;
        -moz-background-origin: border;
  background-origin: border-box; } } }

  .account-box {
    &.hover {
    height: 138px; }
    &:hover > .account-links {
  display: block; } }

  .account-links {
    background: #79C3E0;
    display: none;
    border-radius: 5px;
    width: 100px;
    margin-top: 0;
    float: right;
    box-shadow: 0 1px 1px rgba(0, 0, 0, 0.2);
    position: relative;
    &:before {
      content: ".";
      width: 0;
      height: 0;
      position: absolute;
      border: 5px solid transparent;
      border-color: rgba(255, 255, 255, 0);
      border-bottom-color: #333;
      text-indent: -9999px;
      top: -10px;
      line-height: 0;
      right: 10px;
    z-index: 10; }
    background: #333;
    display: none;
    z-index: 100000;
    border-radius: 5px;
    width: 100px;
    position: absolute;
    right: 20px;
    top: 46px;
    margin-top: 0;
    float: right;
    box-shadow: 0 1px 1px rgba(0, 0, 0, 0.2);
    a {
      color: #EEE;
      padding: 6px 10px;
      display: block;
      text-shadow: none;
      border-bottom: 1px solid #555;
      &:hover {
        color:#eee;
        background: #444;
      }
    }
  }

  .account-box.hover .arrow-up {
    top: 41px;
    right: 6px;
    position: absolute; }

  .account-links a {
    &:first-child {
      -webkit-border-top-left-radius: 5px;
      -webkit-border-top-right-radius: 5px;
      -moz-border-radius-topleft: 5px;
      -moz-border-radius-topright: 5px;
      border-top-left-radius: 5px;
    border-top-right-radius: 5px; }
    &:last-child {
      -webkit-border-bottom-right-radius: 5px;
      -webkit-border-bottom-left-radius: 5px;
      -moz-border-radius-bottomright: 5px;
      -moz-border-radius-bottomleft: 5px;
      border-bottom-right-radius: 5px;
      border-bottom-left-radius: 5px;
  border-bottom: 0; } }
}

/*
 *  Main Menu of Application
 *
 */
nav.main_menu { 
  border-radius: 4px;
  margin: auto;
  margin:30px $app_padding;
  background:#eee;
  border:1px solid #bbb;
  height:38px;
  background-image: -webkit-gradient(linear, 0 0, 0 30, color-stop(0.066, #eee), to(#dfdfdf));
  background-image: -webkit-linear-gradient(#eee 6.6%, #dfdfdf);
  background-image: -moz-linear-gradient(#eee 6.6%, #dfdfdf);
  background-image: -o-linear-gradient(#eee 6.6%, #dfdfdf);
  @include shade;
  .count { 
    margin-left:3px;
    color: #332;
    background: white;
    padding: 1px 6px 2px;
    font-weight: bold;
    -webkit-border-radius: 9px;
  }
  .label { 
    background:$hover;
    text-shadow:none;
    color:$style_color;
  }
  a { 
    font-weight:bold;
    &:first-child{ 
      -webkit-border-top-left-radius: 4px;
      -webkit-border-bottom-left-radius: 4px;
      -moz-border-radius-topleft: 4px;
      -moz-border-radius-bottomleft: 4px;
      border-top-left-radius: 4px;
      border-bottom-left-radius: 4px;
    }
    padding: 10px 25px;
    display: inline-block;
    color: $style_color;
    position: relative;
    margin: 0;
    float:left;
    text-shadow:0 1px 1px white;
    &.home { 
      background: url(home_icon.PNG) no-repeat center center;
      text-indent:-9999px;
      min-width:40px;
      img { 
        position:relative;
        top:4px;
      }
    }
    &.current { 
      background-color:#D5D5D5;
      border-bottom: 2px solid #474D57;
      &:first-child{ 
        border-bottom:none;
      }
    }
  }
}
/*
 *  End of Main Menu
 *
 */



img.avatar { 
  float:left;
  margin-right:10px;
  width:35px;
  -webkit-border-radius: 4px;
  -moz-border-radius: 4px;
  border-radius: 4px;
}

img.lil_av { 
  padding-left: 5px;
  position: relative;
  top: 3px;
}

.media-grid { 
  h3, h2 , h4 {
    &.media_h { 
      padding-left:10px;
      float:left;
    }
  }
}

.wll { 
  background-color: #FFF;
  padding: 6px 10px;
  min-height: 20px;
  border-bottom: 1px solid #eee;
  border-bottom: 1px solid rgba(0, 0, 0, 0.05);
  cursor:pointer;
  &:hover { 
    background:$hover;
  }
  &:last-child { border:none }
  p { padding-top:5px; margin:0; color:$style_color;}
  .author { color: #999; }
  p { 
    color:#222;
    margin-bottom: 0;
    img { 
      position:relative;
      top:3px;
    }
  }
}

.visible_link,
.author_link { 
  color: $link_color;
}
.entry { 
  position: relative;
  padding: 7px 15px;
  margin-bottom: 18px;
  color: #404040;
  filter:none;

  text-shadow: 0 -1px 0 rgba(0, 0, 0, 0.25);
  text-shadow: 0 1px 0 rgba(255, 255, 255, 0.5);

  -webkit-border-radius: 4px;
  -moz-border-radius: 4px;
  border-radius: 4px;

  -webkit-box-shadow: inset 0 1px 0 rgba(255, 255, 255, 0.25);
  -moz-box-shadow: inset 0 1px 0 rgba(255, 255, 255, 0.25);
  box-shadow: inset 0 1px 0 rgba(255, 255, 255, 0.25);

  background:#F1F1F1;
  border: 1px solid #ccc;


  p { 
    color:$style_color;
    margin-bottom: 0;
    img { 
      position:relative;
      top:3px;
    }
  }
}

.widget { 
  @include shade;
  padding:20px;
  margin-bottom:20px;
  border: 1px solid #DDD;
  border-radius: 5px;
  background:#fafafa;

  .link_holder { 
    background:#eee;
    position:relative;
    left:-20px;
    top:20px;
    padding:10px 20px;
    width:100%;
    border-top:1px solid #ccc;

    a { 
      font-size:14px;
      color:#666;
    }
  }
}


.ui-box { 
  margin-bottom: 40px;
  @include round-borders-all(4px);
  @include shade;
  border-color:#ddd;

  ul { 
    margin:0;
  }

  h5, .title { 
    padding: 0 10px;
    background:#f5f5f5;
    border-bottom: 1px solid #eee;
    @include round-borders-top(4px);
    border-top:none;

    form { 
      padding-top:16px;
    }
  }

  &.padded { 
    h5, .title { 
      margin: -20px;
      margin-bottom: 0;
      padding: 5px 20px;
    }
    .middle_title { 
      background:#f5f5f5;
      margin:20px -20px;
      padding: 0 20px;
      border-top:1px solid #eee;
      border-bottom:1px solid #eee;
      font-size:14px;
      color:#777;
    }
  }
  .row_title { 
    font-weight:bold;
    color:#444;
    &:hover { 
      text-decoration:underline;
    }
  }

  li, .wll {
    padding:10px;
    &:first-child { 
      @include round-borders-top(4px);
      border-top:none;
    }

    &:last-child { 
      @include round-borders-bottom(4px);
      border:none;
    }
  }

}

.help li { color:#111 } 

.back_link { 
  text-decoration:underline;
  font-size:14px;
  font-weight:bold;
  padding:10px 0;
  padding-bottom:0;
}

.info_link { 
  margin-right:5px;
  float:left;

  img { 
    width:20px;
  }
}

.borders { 
  border: 1px solid #ccc;
  @include shade;
}

.download_repo_link { 
  background: url("images.png") no-repeat 0 -48px;
  padding-left:20px;
}

.number { 
  border-radius: 4px; 
  text-shadow: none; 
  background: rgba(0,0,0,.12); 
  text-align: center; 
  padding: 2px 4px; 
  line-height:20px;
  margin-left:2px;
}

table a code { 
  position: relative;
  top: -2px;
  margin-right: 3px;
}

.span12 hr{
 margin-top: 5px;
}

.btn.padded { 
  margin-right:3px;
}

.loading { 
  margin:20px auto;
  background: url(ajax-loader-facebook.gif) no-repeat center center;
  width:40px;
  height:40px;
}

/** FLASH message **/
#flash_container {
  height:50px;
  position:fixed;
  z-index:10001;
  top:0px;
  width:100%;
  margin-bottom:15px;
  overflow:hidden;
  background:white;
  cursor:pointer;
  border-bottom:1px solid #ccc;

  h4 {
    color:#444;
    font-size:22px;
    padding-top:5px;
    margin:2px;
  }
}

.git_url_wrapper {
  margin-right:50px
}
.file_stats {
  span {
    img {
      width:14px;
      float:left;
      margin-right:6px;
      padding:2px 0;
    }
  }
}

.handle:hover {
  cursor:move;
}

span.update-author {
  display:block;
}
span.update-author {
  color:#999;
  font-weight:normal;
  font-style:italic;
}
span.update-author strong {
  font-weight:bold;
  font-style: normal;
}

/** UPDATE ITEM **/
span.update-author {
  display:block;
}
/** END UPDATE ITEM **/
.ajax-tab-loading {
  padding:40px;
  display:none;
}
.dashboard-loader {
  float:left;
  margin:10px;
  display:none;
}
.user-mention {
  color:#2FA0BB;
  font-weight:bold;
}

a.project-update.titled {
  position:relative;
  padding-left:35% !important;
  .title-block {
    padding:10px;
    width:35%;
    position:absolute;
    left:0;
    top:0;
  }
}
/**
 * Project graph
 */
#holder {
  cursor: move;
  height: 70%;
  overflow: hidden;
}



input.git_clone_url { 
  width:475px;
}

.team_member_row { 
  img { 
    width:60px;
  }
}

.merge-request-form-holder {
  select { 
    width:300px;
  }
}

/** Issues **/
#issue_assignee_id {
  width:300px;
}

#new_issue_dialog textarea{
    height: 100px;
}

.project_list_url { 
  width:250px;
  background:#fff !important;
}

/**
 * 
 * COMMIT SHOw
 *
 */
.diff_file {
  border:1px solid #CCC;
  margin-bottom:1em;

  .diff_file_header {
    padding:5px 5px;
    border-bottom:1px solid #CCC;
    background: #eee;
  }
  .diff_file_content {
    overflow:auto;
    overflow-y:hidden;
    background:#fff;
    color:#333;
    font-size: 12px;
    font-family: 'Menlo', 'Courier New', 'andale mono','lucida console',monospace;
  }
  .diff_file_content_image {
    background:#eee;
    text-align:center;
    img {
      padding:100px;
      max-width:300px;
    }
  }
}

.diff_file_content{
  table { 
    border:none;
    margin:0px;
    padding:0px;
    tr {
      td { 
        font-size:12px;
      }
    }
  }
  .old_line, .new_line {
    margin:0px;
    padding:0px;
    border:none;
    background:#F7F7F7;
    color:#aaa;
    padding: 0px 5px;
    border-right: 1px solid #ccc;
    text-align:right;
    min-width:35px;
    max-width:35px;
    width:35px;
    moz-user-select: none;
    -khtml-user-select: none;
    user-select: none;
    a { 
      float:left;
      width:35px;
      font-weight:normal;
      color:#aaa;
      &:hover { 
        text-decoration:underline;
      }
    }
  }
  .line_content { 
    white-space:pre; 
    height:14px;
    margin:0px;
    padding:0px;
    border:none;
    &.new { 
      background: #CFD;
    }
    &.old { 
      background: #FDD;
    }
    &.matched { 
      color:#ccc;
      background:#fafafa;
    }
  }
}

/** COMMIT BLOCK **/
.commit-title{display: block;}
.commit-title{margin-bottom: 10px}
.commit-author, .commit-committer{display: block;color: #999; font-weight: normal; font-style: italic;}
.commit-author strong, .commit-committer strong{font-weight: bold; font-style: normal;}

/** bordered list **/
ul.bordered-list { 
  margin:5px 0px;
  padding:0px;
  li { 
    padding: 5px 0;
    border-bottom: 1px solid #EEE;
    overflow: hidden;
    display: block;
    margin:0px;
  }
}

ul.bordered-list li:last-child { border:none } 

.line_holder { 
  &:hover { 
    td { 
      background: #FFFFCF !important;
    }
  }
}

li.commit { 
  .avatar { 
    width:24px;
    top:-3px;
    margin-right:10px;
    margin-left:10px;
  }

  code { 
    padding:4px;
  }
}
p.time {
  color: #999;
  font-size: 90%;
  margin: 30px 3px 3px 2px;
}


.dashboard_category { 
  margin-bottom:30px;



  h3 a { 
    color:#474D57;

    &:hover { 
      text-decoration:underline;
    }
  }
  .dashboard_block { 
    width:840px;
    margin:auto;

    .dash_project_item { 
      margin-bottom:10px;
      border:none;
      &:hover { 
        background:none;

        h4 { 
          color:#2FA0BB;
          .arrow { 
          background:#2FA0BB;
          color:#fff;
          }
        }
      }

      h4 {
        color:#666;
      }
    }
  }
}

.styled_image { 
  -webkit-border-radius: 4px;
  -moz-border-radius: 4px;
  border-radius: 4px;
  -moz-box-shadow: 0 0 5px #888;
  -webkit-box-shadow: 0 0 5px#888;
  box-shadow: 0 0 5px #888;
}

.event_feed { 
  min-height:40px;
  border-bottom:1px solid #eee;
  .avatar { 
    width:32px;
  }
  ul { 
    margin-left:50px;
    margin-bottom:5px;
    .avatar { 
      width:24px;
    }
  }

  padding: 15px 5px;
  border-bottom: 1px solid #eee;
  border-bottom: 1px solid rgba(0, 0, 0, 0.05);
  &:last-child { border:none }
  .wll:hover { background:none }
}

.ico { 
  background: url("images.png") no-repeat -85px -77px;
  width: 19px;
  height: 16px;
  float: left;
  position: relative;
  margin-right: 10px;
  top: 8px;

  &.project { 
    background-position:  -37px -77px;
  }

  &.activities { 
    background-position:-162px -22px;
  }
  &.projects { 
    background-position:-209px -21px;
  }
}

.leftbar { 

  h5, .title { 
    padding:5px 10px;
  }

  h4 { 
    font-size:14px;
    padding:2px 10px;
    color:#888;
    border-bottom:1px solid #eee;
  }
  a:last-child h4 { border:none; }

  a:hover { 
    h4 {
      color:#111;
      border-right:4px solid $styled_border_color;
      .ico.project { 
        background-position:-209px -21px;
      }
    }
  }
}

.btn { 
  &.very_small { 
    font-size:11px;
    padding:4px;
    margin:2px;
  }
}

.mr_source_commit , 
.mr_target_commit { 
  .commit { 
    list-style:none;
    margin-top:10px;
    &:hover { 
      background:none;
    }
  }
}

.prettyprint { 
  background-color: #fefbf3;
  padding: 9px;
  border: 1px solid rgba(0,0,0,.2);
  -webkit-box-shadow: 0 1px 2px rgba(0,0,0,.1);
  -moz-box-shadow: 0 1px 2px rgba(0,0,0,.1);
  box-shadow: 0 1px 2px rgba(0,0,0,.1);
}

.hint {
  font-style: italic;
  color: #999;
}

.upvotes {
  font-size: 14px;
  font-weight: bold;
  color: #468847;
  text-align: right;
  padding: 4px;
  margin: 2px;
}

<<<<<<< HEAD
/* Issues Changed */
/* Could probably rewrite this, a bit sloppy */
.well {
  .issue_status.span2 {
    width:116px;
    
    .alert-message {
      width:34px;
      margin: 0 0 0 auto;
      
      .error {
        width: 40px;
      }
    }
  }
  pre {
    background: white !important;
    
    code {
      background: none !important;
    }
  }
}

/* Fix for readme code (stopped it from being yellow) */
.readme {
  pre {
    background: white !important;
    
    code {
      background: none !important;
    }
  }
}
=======
.highlight_word { 
  background:#EEDC94;
}

.status_info { 
  font-size:14px;
  padding:5px 15px;
  line-height:24px;
  width:60px;
  text-align:center;
  float:left;
  margin-right:20px;
}

.merge_request_status_holder { 
  margin-bottom:20px;
}

.arrow{ 
  float: right;
  background: #E3E5EA;
  padding: 10px;
  border-radius: 5px;
  text-shadow: none;
  color: #999;
  line-height: 16px;
  font-weight:bold;
} 
>>>>>>> cadf12c6
<|MERGE_RESOLUTION|>--- conflicted
+++ resolved
@@ -887,7 +887,7 @@
     }
   }
 
-  padding: 15px 5px;
+  padding: 10px 5px;
   border-bottom: 1px solid #eee;
   border-bottom: 1px solid rgba(0, 0, 0, 0.05);
   &:last-child { border:none }
@@ -982,7 +982,6 @@
   margin: 2px;
 }
 
-<<<<<<< HEAD
 /* Issues Changed */
 /* Could probably rewrite this, a bit sloppy */
 .well {
@@ -1017,7 +1016,7 @@
     }
   }
 }
-=======
+
 .highlight_word { 
   background:#EEDC94;
 }
@@ -1045,5 +1044,4 @@
   color: #999;
   line-height: 16px;
   font-weight:bold;
-} 
->>>>>>> cadf12c6
+} 