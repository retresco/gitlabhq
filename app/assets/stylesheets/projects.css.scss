--- conflicted
+++ resolved
@@ -358,18 +358,12 @@
   }
 }
 
-<<<<<<< HEAD
-/** UI autocomplete **/
-.ui-autocomplete { @include round-borders-all(5px); }
-.ui-menu-item { cursor: pointer }
-
 #holder {
   border: solid 1px #999;
   cursor: move;
   height: 70%;
   overflow: hidden;
 }
-=======
 
 /* Project Dashboard Page */
 html, body { height: 100%; }
@@ -384,5 +378,4 @@
 body.dashboard.project-page .news-feed .project-updates a.project-update span.update-title{margin-bottom: 10px}
 body.dashboard.project-page .news-feed .project-updates a.project-update span.update-author{color: #999; font-weight: normal; font-style: italic;}
 body.dashboard.project-page .news-feed .project-updates a.project-update span.update-author strong{font-weight: bold; font-style: normal;}
-/* eo Dashboard Page */
->>>>>>> 2f790001
+/* eo Dashboard Page */