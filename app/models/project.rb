require "grit"

class Project < ActiveRecord::Base
  PROJECT_N = 0
  PROJECT_R = 1
  PROJECT_RW = 2
  PROJECT_RWA = 3

  belongs_to :owner, :class_name => "User"

  has_many :merge_requests, :dependent => :destroy
  has_many :issues, :dependent => :destroy, :order => "position"
  has_many :users_projects, :dependent => :destroy
  has_many :users, :through => :users_projects
  has_many :notes, :dependent => :destroy
  has_many :snippets, :dependent => :destroy
<<<<<<< HEAD
  has_many :deploy_keys, :dependent => :destroy
=======
  has_many :web_hooks, :dependent => :destroy
>>>>>>> 78d88262

  acts_as_taggable

  validates :name,
            :uniqueness => true,
            :presence => true,
            :length   => { :within => 0..255 }

  validates :path,
            :uniqueness => true,
            :presence => true,
            :format => { :with => /^[a-zA-Z0-9_\-\.]*$/,
                         :message => "only letters, digits & '_' '-' '.' allowed" },
            :length   => { :within => 0..255 }

  validates :description,
            :length   => { :within => 0..2000 }

  validates :code,
            :presence => true,
            :uniqueness => true,
            :format => { :with => /^[a-zA-Z0-9_\-\.]*$/,
                         :message => "only letters, digits & '_' '-' '.' allowed"  },
            :length   => { :within => 3..255 }

  validates :owner,
            :presence => true

  validate :check_limit
  validate :repo_name

  after_destroy :destroy_repository
  after_save :update_repository

  attr_protected :private_flag, :owner_id

  scope :public_only, where(:private_flag => false)

  def self.active
    joins(:issues, :notes, :merge_requests).order("issues.created_at, notes.created_at, merge_requests.created_at DESC")
  end

  def self.access_options
    {
      "Denied" => PROJECT_N,
      "Read"   => PROJECT_R,
      "Report" => PROJECT_RW,
      "Admin"  => PROJECT_RWA
    }
  end

  def repository
    @repository ||= Repository.new(self)
  end

  delegate :repo,
    :url_to_repo,
    :path_to_repo,
    :update_repository,
    :destroy_repository,
    :tags,
    :repo_exists?,
    :commit,
    :commits,
    :tree,
    :heads,
    :commits_since,
    :fresh_commits,
    :commits_between,
    :to => :repository, :prefix => nil

  def to_param
    code
  end

  def web_url
    [GIT_HOST['host'], code].join("/")
  end

  def execute_web_hooks(oldrev, newrev, ref)
    ref_parts = ref.split('/')

    # Return if this is not a push to a branch (e.g. new commits)
    return if ref_parts[1] !~ /heads/ || oldrev == "00000000000000000000000000000000"

    data = web_hook_data(oldrev, newrev, ref)
    web_hooks.each { |web_hook| web_hook.execute(data) }
  end

  def web_hook_data(oldrev, newrev, ref)
    data = {
      before: oldrev,
      after: newrev,
      ref: ref,
      repository: {
        name: name,
        url: web_url,
        description: description,
        homepage: web_url,
        private: private?
      },
      commits: []
    }

    commits_between(oldrev, newrev).each do |commit|
      data[:commits] << {
        id: commit.id,
        message: commit.safe_message,
        timestamp: commit.date.xmlschema,
        url: "http://#{GIT_HOST['host']}/#{code}/commits/#{commit.id}",
        author: {
          name: commit.author_name,
          email: commit.author_email
        }
      }
    end

    data
  end

  def team_member_by_name_or_email(email = nil, name = nil)
    user = users.where("email like ? or name like ?", email, name).first
    users_projects.find_by_user_id(user.id) if user
  end

  def team_member_by_id(user_id)
    users_projects.find_by_user_id(user_id)
  end

  def fresh_issues(n)
    issues.includes(:project, :author).order("created_at desc").first(n)
  end

  def fresh_notes(n)
    notes.inc_author_project.order("created_at desc").first(n)
  end

  def common_notes
    notes.where(:noteable_type => ["", nil]).inc_author_project
  end

  def build_commit_note(commit)
    notes.new(:noteable_id => commit.id, :noteable_type => "Commit")
  end

  def commit_notes(commit)
    notes.where(:noteable_id => commit.id, :noteable_type => "Commit")
  end

  def has_commits?
    !!commit
  end

  # Compatible with all access rights
  # Should be rewrited for new access rights
  def add_access(user, *access)
    access = if access.include?(:admin) 
               { :project_access => PROJECT_RWA } 
             elsif access.include?(:write)
               { :project_access => PROJECT_RW } 
             else
               { :project_access => PROJECT_R } 
             end
    opts = { :user => user }
    opts.merge!(access)
    users_projects.create(opts)
  end

  def reset_access(user)
    users_projects.where(:project_id => self.id, :user_id => user.id).destroy if self.id
  end

  def repository_readers
    keys = Key.joins({:user => :users_projects}).
      where("users_projects.project_id = ? AND users_projects.repo_access = ?", id, Repository::REPO_R)
    keys.map(&:identifier)
  end

  def repository_writers
    keys = Key.joins({:user => :users_projects}).
      where("users_projects.project_id = ? AND users_projects.repo_access = ?", id, Repository::REPO_RW)
    keys.map(&:identifier)
  end

  def readers
    @readers ||= users_projects.includes(:user).where(:project_access => [PROJECT_R, PROJECT_RW, PROJECT_RWA]).map(&:user)
  end

  def writers
    @writers ||= users_projects.includes(:user).where(:project_access => [PROJECT_RW, PROJECT_RWA]).map(&:user)
  end

  def admins
    @admins ||= users_projects.includes(:user).where(:project_access => PROJECT_RWA).map(&:user)
  end

  def allow_read_for?(user)
    !users_projects.where(:user_id => user.id, :project_access => [PROJECT_R, PROJECT_RW, PROJECT_RWA]).empty?
  end

  def allow_write_for?(user)
    !users_projects.where(:user_id => user.id, :project_access => [PROJECT_RW, PROJECT_RWA]).empty?
  end

  def allow_admin_for?(user)
    !users_projects.where(:user_id => user.id, :project_access => [PROJECT_RWA]).empty? || owner_id == user.id
  end

  def root_ref 
    default_branch || "master"
  end

  def public?
    !private_flag
  end

  def private?
    private_flag
  end

  def last_activity
    updates(1).first
  rescue
    nil
  end

  def last_activity_date
    last_activity.try(:created_at)
  end

  def last_activity_date_cached(expire = 1.hour)
    activity_date_key = "project_#{id}_activity_date"

    cached_activities = Rails.cache.read(activity_date_key)
    if cached_activities
      activity_date = if cached_activities == "Never"
                        nil
                      else
                        cached_activities
                      end
    else
      activity_date = last_activity_date
      Rails.cache.write(activity_date_key, activity_date || "Never", :expires_in => expire)
    end

    activity_date
  end

  # Get project updates from cache
  # or calculate. 
  def cached_updates(limit, expire = 2.minutes)
    activities_key = "project_#{id}_activities"
    cached_activities = Rails.cache.read(activities_key)
    if cached_activities
      activities = cached_activities
    else
      activities = updates(limit)
      Rails.cache.write(activities_key, activities, :expires_in => expire)
    end

    activities
  end

  # Get 20 events for project like
  # commits, issues or notes
  def updates(n = 3)
    [
      fresh_commits(n),
      fresh_issues(n),
      fresh_notes(n)
    ].compact.flatten.sort do |x, y|
      y.created_at <=> x.created_at
    end[0...n]
  end

  def check_limit
    unless owner.can_create_project?
      errors[:base] << ("Your own projects limit is #{owner.projects_limit}! Please contact administrator to increase it")
    end
  rescue
    errors[:base] << ("Cant check your ability to create project")
  end

  def repo_name
    if path == "gitolite-admin"
      errors.add(:path, " like 'gitolite-admin' is not allowed")
    end
  end

  def valid_repo?
    repo
  rescue
    errors.add(:path, "Invalid repository path")
    false
  end
end
# == Schema Information
#
# Table name: projects
#
#  id             :integer         not null, primary key
#  name           :string(255)
#  path           :string(255)
#  description    :text
#  created_at     :datetime
#  updated_at     :datetime
#  private_flag   :boolean         default(TRUE), not null
#  code           :string(255)
#  owner_id       :integer
#  default_branch :string(255)     default("master"), not null
#
<|MERGE_RESOLUTION|>--- conflicted
+++ resolved
@@ -14,11 +14,8 @@
   has_many :users, :through => :users_projects
   has_many :notes, :dependent => :destroy
   has_many :snippets, :dependent => :destroy
-<<<<<<< HEAD
   has_many :deploy_keys, :dependent => :destroy
-=======
   has_many :web_hooks, :dependent => :destroy
->>>>>>> 78d88262
 
   acts_as_taggable
 
