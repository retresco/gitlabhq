%div#issues-table-holder
  %table.round-borders#issues-table
    %thead
      %th
        .top_panel_issues
          - if can? current_user, :write_issue, @project
            %div{:class => "left", :style => "margin-right: 10px;" }
              = link_to 'New Issue', new_project_issue_path(@project), :remote => true, :class => "lbutton vm"
          = form_tag search_project_issues_path(@project), :method => :get, :remote => true, :class => :left, :id => "issue_search_form" do
            = hidden_field_tag :project_id, @project.id, { :id => 'project_id' }
            = search_field_tag :issue_search, nil, { :placeholder => 'Search', :class => 'issue_search' }

<<<<<<< HEAD
          .right.issues_filter
            = form_tag project_issues_path(@project), :method => :get do
              .left
                = radio_button_tag :f, 0, (params[:f] || "0") == "0", :onclick => "this.form.submit()", :id => "open_issues", :class => "status"
                = label_tag "open_issues","Open"
              .left
                = radio_button_tag :f, 2, params[:f] == "2", :onclick => "this.form.submit()", :id => "closed_issues", :class => "status"
                = label_tag "closed_issues","Closed"
              .left
                = radio_button_tag :f, 3, params[:f] == "3", :onclick => "this.form.submit()", :id => "my_issues", :class => "status"
                = label_tag "my_issues","To Me"
              .left
                = radio_button_tag :f, 1, params[:f] == "1", :onclick => "this.form.submit()", :id => "all_issues", :class => "status"
                = label_tag "all_issues","All"
=======
    .right.issues_filter
      = form_tag project_issues_path(@project), :method => :get do
        .left
          = radio_button_tag :f, 0, (params[:f] || "0") == "0", :onclick => "setIssueFilter(this.form, 0);", :id => "open_issues", :class => "status"
          = label_tag "open_issues","Open"
        .left
          = radio_button_tag :f, 2, params[:f] == "2", :onclick => "setIssueFilter(this.form, 2);", :id => "closed_issues", :class => "status"
          = label_tag "closed_issues","Closed"
        .left
          = radio_button_tag :f, 3, params[:f] == "3", :onclick => "setIssueFilter(this.form, 3);", :id => "my_issues", :class => "status"
          = label_tag "my_issues","To Me"
        .left
          = radio_button_tag :f, 1, params[:f] == "1", :onclick => "setIssueFilter(this.form, 1);", :id => "all_issues", :class => "status"
          = label_tag "all_issues","All"
>>>>>>> 3fe9f3eb

    = render "issues"
  %br
:javascript
  var href       = $('.issue_search').parent().attr('action');
  var last_terms = '';


  var setIssueFilter = function(form, value){
    $.cookie('issue_filter', value, { expires: 140 });
    form.submit();
  }

  $('.issue_search').keyup(function() {
    var terms       = $(this).val();
    var project_id  = $('#project_id').val();
    var status      = $('.status:checked').val();
    if (terms != last_terms) {
      last_terms = terms;

      if (terms.length >= 2 || terms.length == 0) {
        $.get(href, { 'status': status, 'terms': terms, project: project_id  }, function(response) {
          $('#issues-table tbody').html(response);
          setSortable();
        });
      }
    }
  });

  $('.delete-issue').live('ajax:success', function() {
    $(this).closest('tr').fadeOut(); updatePage();});

  function setSortable(){
    $('#issues-table>tbody').sortable({
      axis: 'y',
      dropOnEmpty: false,
      handle: '.handle',
      cursor: 'crosshair',
      items: 'tr',
      opacity: 0.4,
      scroll: true,
      update: function(){
        $.ajax({
        type: 'post',
        data: $('#issues-table>tbody').sortable('serialize'),
        dataType: 'script',
        complete: function(request){
          $('#issues-table>tbody').effect('highlight');
        },
        url: "#{sort_project_issues_path(@project)}"})
        }
      });
  }

  $(function(){
    setSortable();
  });<|MERGE_RESOLUTION|>--- conflicted
+++ resolved
@@ -10,37 +10,20 @@
             = hidden_field_tag :project_id, @project.id, { :id => 'project_id' }
             = search_field_tag :issue_search, nil, { :placeholder => 'Search', :class => 'issue_search' }
 
-<<<<<<< HEAD
           .right.issues_filter
             = form_tag project_issues_path(@project), :method => :get do
               .left
-                = radio_button_tag :f, 0, (params[:f] || "0") == "0", :onclick => "this.form.submit()", :id => "open_issues", :class => "status"
+                = radio_button_tag :f, 0, (params[:f] || "0") == "0", :onclick => "setIssueFilter(this.form, 0)", :id => "open_issues", :class => "status"
                 = label_tag "open_issues","Open"
               .left
-                = radio_button_tag :f, 2, params[:f] == "2", :onclick => "this.form.submit()", :id => "closed_issues", :class => "status"
+                = radio_button_tag :f, 2, params[:f] == "2", :onclick => "setIssueFilter(this.form, 2)", :id => "closed_issues", :class => "status"
                 = label_tag "closed_issues","Closed"
               .left
-                = radio_button_tag :f, 3, params[:f] == "3", :onclick => "this.form.submit()", :id => "my_issues", :class => "status"
+                = radio_button_tag :f, 3, params[:f] == "3", :onclick => "setIssueFilter(this.form, 3)", :id => "my_issues", :class => "status"
                 = label_tag "my_issues","To Me"
               .left
-                = radio_button_tag :f, 1, params[:f] == "1", :onclick => "this.form.submit()", :id => "all_issues", :class => "status"
+                = radio_button_tag :f, 1, params[:f] == "1", :onclick => "setIssueFilter(this.form, 1)", :id => "all_issues", :class => "status"
                 = label_tag "all_issues","All"
-=======
-    .right.issues_filter
-      = form_tag project_issues_path(@project), :method => :get do
-        .left
-          = radio_button_tag :f, 0, (params[:f] || "0") == "0", :onclick => "setIssueFilter(this.form, 0);", :id => "open_issues", :class => "status"
-          = label_tag "open_issues","Open"
-        .left
-          = radio_button_tag :f, 2, params[:f] == "2", :onclick => "setIssueFilter(this.form, 2);", :id => "closed_issues", :class => "status"
-          = label_tag "closed_issues","Closed"
-        .left
-          = radio_button_tag :f, 3, params[:f] == "3", :onclick => "setIssueFilter(this.form, 3);", :id => "my_issues", :class => "status"
-          = label_tag "my_issues","To Me"
-        .left
-          = radio_button_tag :f, 1, params[:f] == "1", :onclick => "setIssueFilter(this.form, 1);", :id => "all_issues", :class => "status"
-          = label_tag "all_issues","All"
->>>>>>> 3fe9f3eb
 
     = render "issues"
   %br
