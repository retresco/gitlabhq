--- conflicted
+++ resolved
@@ -5,35 +5,6 @@
       %br
       %ul.unstyled
         - commits.each do |commit|
-<<<<<<< HEAD
-          %a{ :class => "commit", :href => project_commit_path(@project, :id => commit.id) }
-            %span.commit-info
-              %data.commit-button
-                = truncate(commit.id.to_s, :length => 16)
-                %i
-              %data.commit-browse{ :onclick => "location.href='#{tree_project_ref_path(@project, commit.id)}';return false;"}
-                Browse Code
-            - if commit.author_email
-              = image_tag gravatar_icon(commit.author_email), :class => "left", :width => 40, :style => "padding-right:5px;"
-            - else
-              = image_tag "no_avatar.png", :class => "left", :width => 40, :style => "padding-right:5px;"
-            %span.commit-title
-              %strong
-                = truncate(commit.safe_message, :length => 70)
-            %span.commit-author
-              Authored by
-              &nbsp;
-              %strong= commit.author_name
-              = time_ago_in_words(commit.authored_date)
-              ago
-            - if commit.author_name != commit.committer_name or commit.author_email != commit.committer_email or commit.authored_date != commit.committed_date
-              %span.commit-committer
-                Committed by
-                &nbsp;
-                %strong= commit.committer_name
-                = time_ago_in_words(commit.committed_date)
-                ago
-=======
           %li.entry
             = link_to project_commit_path(@project, :id => commit.id) do
               %div
@@ -45,5 +16,4 @@
 
                 %span.right.cgray
                   = time_ago_in_words(commit.committed_date)
-                  ago
->>>>>>> b51252e6
+                  ago